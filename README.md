--- conflicted
+++ resolved
@@ -72,7 +72,6 @@
 ```bash
 google-closure-compiler --help
 ```
-<<<<<<< HEAD
 | `--flag`                                                                | Description                                                                                                                                                                                                                                                                                          |
 | ----------------------------------------------------------------------- | ---------------------------------------------------------------------------------------------------------------------------------------------------------------------------------------------------------------------------------------------------------------------------------------------------- |
 | `compilation_level (-O) VAL`                                            | Specifies the compilation level to use. Options: `BUNDLE`, `WHITESPACE_ONLY`, `SIMPLE` (default), `ADVANCED`                                                                                                                                                                                         |
@@ -83,50 +82,6 @@
 | `--language_in VAL`                                                     | Sets the language spec to which input sources should conform. Options: `ECMASCRIPT3`, `ECMASCRIPT5`, `ECMASCRIPT5_STRICT`, `ECMASCRIPT6_TYPED` (experimental), `ECMASCRIPT_2015`, `ECMASCRIPT_2016`, `ECMASCRIPT_2017`, `ECMASCRIPT_2018`, `ECMASCRIPT_2019`, `STABLE`, `ECMASCRIPT_NEXT`            |
 | `--language_out VAL`                                                    | Sets the language spec to which output should conform. Options: `ECMASCRIPT3`, `ECMASCRIPT5`, `ECMASCRIPT5_STRICT`,`ECMASCRIPT_2015`, `ECMASCRIPT_2016`, `ECMASCRIPT_2017`, `ECMASCRIPT_2018`,`ECMASCRIPT_2019`, `STABLE`                                                                            |
 | <code>--warning_level (-W) [QUIET &#124; DEFAULT &#124; VERBOSE]</code> | Specifies the warning level to use.                                                                                                                                                                                                                                                                  |
-=======
-
-| `--flag`                          | Description                             |
-| --------------------------------- | --------------------------------------- |
-| `compilation_level (-O) VAL`      | Specifies the compilation level to use. |
-:                                   : Options\: `BUNDLE`, `WHITESPACE_ONLY`,  :
-:                                   : `SIMPLE` (default), `ADVANCED`          :
-| <code>env [BROWSER &#124;         | Determines the set of builtin externs   |
-: CUSTOM]</code>                    : to load. Options\: `BROWSER`, `CUSTOM`. :
-:                                   : Defaults to `BROWSER`.                  :
-| `externs VAL`                     | The file containing JavaScript externs. |
-:                                   : You may specify multiple                :
-| `js VAL`                          | The JavaScript filename. You may        |
-:                                   : specify multiple. The flag name is      :
-:                                   : optional, because args are interpreted  :
-:                                   : as files by default. You may also use   :
-:                                   : minimatch-style glob patterns. For      :
-:                                   : example, use `--js='**.js'              :
-:                                   : --js='!**_test.js'` to recursively      :
-:                                   : include all js files that do not end in :
-:                                   : `_test.js`                              :
-| `--js_output_file VAL`            | Primary output filename. If not         |
-:                                   : specified, output is written to stdout  :
-| `--language_in VAL`               | Sets the language spec to which input   |
-:                                   : sources should conform. Options\:       :
-:                                   : `ECMASCRIPT3`, `ECMASCRIPT5`,           :
-:                                   : `ECMASCRIPT5_STRICT`,                   :
-:                                   : `ECMASCRIPT6_TYPED` (experimental),     :
-:                                   : `ECMASCRIPT_2015`, `ECMASCRIPT_2016`,   :
-:                                   : `ECMASCRIPT_2017`, `ECMASCRIPT_2018`,   :
-:                                   : `ECMASCRIPT_2019`, `STABLE`,            :
-:                                   : `ECMASCRIPT_NEXT`                       :
-| `--language_out VAL`              | Sets the language spec to which output  |
-:                                   : should conform. Options\:               :
-:                                   : `ECMASCRIPT3`, `ECMASCRIPT5`,           :
-:                                   : `ECMASCRIPT5_STRICT`,`ECMASCRIPT_2015`, :
-:                                   : `ECMASCRIPT_2016`, `ECMASCRIPT_2017`,   :
-:                                   : `ECMASCRIPT_2018`,`ECMASCRIPT_2019`,    :
-:                                   : `STABLE`                                :
-| <code>--warning_level (-W) [QUIET | Specifies the warning level to use.     |
-: &#124; DEFAULT &#124;             :                                         :
-: VERBOSE]</code>                   :                                         :
-
->>>>>>> 445d4533
 #### See the [Google Developers Site](https://developers.google.com/closure/compiler/docs/gettingstarted_app) for documentation including instructions for running the compiler from the command line.
 
 ### NodeJS API
