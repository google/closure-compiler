--- conflicted
+++ resolved
@@ -539,106 +539,6 @@
 
 /**
  * @constructor
-<<<<<<< HEAD
- * @see http://www.w3.org/TR/DOM-Level-3-Core/core.html#UserDataHandler
- */
-function UserDataHandler() {}
-
-/**
- * @const {number}
- * @see http://www.w3.org/TR/DOM-Level-3-Core/core.html#UserDataHandler-CLONED
- */
-UserDataHandler.prototype.NODE_CLONED;
-
-/**
- * @const {number}
- * @see http://www.w3.org/TR/DOM-Level-3-Core/core.html#UserDataHandler-IMPORTED
- */
-UserDataHandler.prototype.NODE_IMPORTED;
-
-/**
- * @const {number}
- * @see http://www.w3.org/TR/DOM-Level-3-Core/core.html#UserDataHandler-DELETED
- */
-UserDataHandler.prototype.NODE_DELETED;
-
-/**
- * @const {number}
- * @see http://www.w3.org/TR/DOM-Level-3-Core/core.html#UserDataHandler-RENAMED
- */
-UserDataHandler.prototype.NODE_RENAMED;
-
-/**
- * @const {number}
- * @see http://www.w3.org/TR/DOM-Level-3-Core/core.html#UserDataHandler-ADOPTED
- */
-UserDataHandler.prototype.NODE_ADOPTED;
-
-/**
- * @param {number} operation
- * @param {string} key
- * @param {*=} opt_data
- * @param {?Node=} opt_src
- * @param {?Node=} opt_dst
- * @return {undefined}
- * @see http://www.w3.org/TR/DOM-Level-3-Core/core.html#ID-handleUserDataEvent
- */
-UserDataHandler.prototype.handle = function(operation, key, opt_data,
-  opt_src, opt_dst) {};
-=======
- * @see http://www.w3.org/TR/DOM-Level-3-Core/core.html#TypeInfo
- */
-function TypeInfo() {}
-
-/**
- * @const {number}
- * @see http://www.w3.org/TR/DOM-Level-3-Core/core.html#TypeInfo-DERIVATION_EXTENSION
- */
-TypeInfo.prototype.DERIVATION_EXTENSION;
-
-/**
- * @const {number}
- * @see http://www.w3.org/TR/DOM-Level-3-Core/core.html#TypeInfo-DERIVATION_LIST
- */
-TypeInfo.prototype.DERIVATION_LIST;
-
-/**
- * @const {number}
- * @see http://www.w3.org/TR/DOM-Level-3-Core/core.html#TypeInfo-DERIVATION_RESTRICTION
- */
-TypeInfo.prototype.DERIVATION_RESTRICTION;
-
-/**
- * @const {number}
- * @see http://www.w3.org/TR/DOM-Level-3-Core/core.html#TypeInfo-DERIVATION_UNION
- */
-TypeInfo.prototype.DERIVATION_UNION;
-
-/**
- * @type {string}
- * @see http://www.w3.org/TR/DOM-Level-3-Core/core.html#TypeInfo-typeName
- */
-TypeInfo.prototype.typeName;
-
-/**
- * @type {string}
- * @see http://www.w3.org/TR/DOM-Level-3-Core/core.html#TypeInfo-typeNamespace
- */
-TypeInfo.prototype.typeNamespace;
-
-/**
- * @param {string} typeNamespaceArg
- * @param {string} typeNameArg
- * @param {number} derivationMethod
- * @return {boolean}
- * @see http://www.w3.org/TR/DOM-Level-3-Core/core.html#TypeInfo-isDerivedFrom
- * @nosideeffects
- */
-TypeInfo.prototype.isDerivedFrom = function(typeNamespaceArg, typeNameArg, derivationMethod) {};
->>>>>>> 6a418aa1
-
-/**
- * @constructor
  * @see http://www.w3.org/TR/DOM-Level-3-Core/core.html#ERROR-Interfaces-DOMError
  */
 function DOMError() {}
