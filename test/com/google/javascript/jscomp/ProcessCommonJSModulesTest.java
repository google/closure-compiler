--- conflicted
+++ resolved
@@ -949,29 +949,6 @@
             "        .apply(module$test,__WEBPACK_AMD_DEFINE_ARRAY__$$module$test),",
             "    module$test!==undefined && module$test)"));
   }
-<<<<<<< HEAD
-=======
-
-  public void testIssue2593() {
-    testModules(
-        "test.js",
-        LINE_JOINER.join(
-            "var first = 1,",
-            "    second = 2,",
-            "    third = 3,",
-            "    fourth = 4,",
-            "    fifth = 5;",
-            "",
-            "module.exports = {};"),
-        LINE_JOINER.join(
-            "goog.provide('module$test');",
-            "/** @const */ var module$test={};",
-            "var first$$module$test=1;",
-            "var second$$module$test=2;",
-            "var third$$module$test=3;",
-            "var fourth$$module$test=4;",
-            "var fifth$$module$test=5;"));
-  }
 
   public void testTernaryUMDWrapper() {
     testModules(
@@ -1002,22 +979,4 @@
             "/** @const */ var module$test={};",
             "{module$test.foo = 'bar';}"));
   }
-
-  public void testBowserUMDWrapper() {
-    testModules(
-        "test.js",
-        LINE_JOINER.join(
-            "!function (root, name, definition) {",
-            "  if (typeof module != 'undefined' && module.exports) module.exports = definition()",
-            "  else if (typeof define == 'function' && define.amd) define(name, definition)",
-            "  else root[name] = definition()",
-            "}(this, 'foobar', function () {",
-            "  return {foo: 'bar'};",
-            "});"),
-        LINE_JOINER.join(
-            "goog.provide('module$test');",
-            "/** @const */ var module$test={};",
-            "module$test.foo = 'bar';"));
-  }
->>>>>>> a867077a
 }