--- conflicted
+++ resolved
@@ -1839,15 +1839,11 @@
     return false;
   }
 
-<<<<<<< HEAD
-  public static int getOpFromAssignmentOp(Node n) {
-=======
   public static boolean isCompoundAssignementOp(Node n) {
     return isAssignmentOp(n) && !n.isAssign();
   }
 
   static int getOpFromAssignmentOp(Node n) {
->>>>>>> 7d3a137e
     switch (n.getType()){
       case Token.ASSIGN_BITOR:
         return Token.BITOR;
