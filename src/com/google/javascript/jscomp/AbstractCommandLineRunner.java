--- conflicted
+++ resolved
@@ -1577,16 +1577,10 @@
   @GwtIncompatible("Unnecessary")
   private DiagnosticType outputModuleBinaryAndSourceMaps(Iterable<JSChunk> modules, B options)
       throws IOException {
-<<<<<<< HEAD
-    parsedModuleWrappers = parseModuleWrappers(
-        config.moduleWrapper, modules);
+    parsedModuleWrappers = parseModuleWrappers(config.moduleWrapper, modules);
     if (!isOutputInJson()) {
       maybeCreateDirsForPath(config.moduleOutputPathPrefix);
     }
-=======
-    parsedModuleWrappers = parseModuleWrappers(config.moduleWrapper, modules);
-    maybeCreateDirsForPath(config.moduleOutputPathPrefix);
->>>>>>> 331e1d37
 
     // If the source map path is in fact a pattern for each
     // module, create a stream per-module. Otherwise, create
