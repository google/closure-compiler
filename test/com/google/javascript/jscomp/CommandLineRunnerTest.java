--- conflicted
+++ resolved
@@ -820,24 +820,13 @@
   public void testSourcePruningOn4() {
     args.add("--entry_point=goog:scotch");
     args.add("--entry_point=goog:beer");
-<<<<<<< HEAD
-    // The goog:scotch entry point requires the goog:beer input
-    // so the input providing "beer" should come before the input
-    // providing "scotch" even though the entry points were provided
-    // in reverse order.
-=======
->>>>>>> 0a5820a7
     test(
         new String[] {
           "goog.provide('guinness');\ngoog.require('beer');",
           "goog.provide('beer');",
           "goog.provide('scotch'); var x = 3;"
         },
-<<<<<<< HEAD
-        new String[] {"var beer = {};", "var scotch = {}, x = 3;"});
-=======
         new String[] {"var scotch = {}, x = 3;", "var beer = {};"});
->>>>>>> 0a5820a7
   }
 
   public void testSourcePruningOn5() {
