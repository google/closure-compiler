--- conflicted
+++ resolved
@@ -246,7 +246,6 @@
       }
     }
 
-<<<<<<< HEAD
     private void visitDynamicImport(Node dynamicImport) {
       if (dynamicImport.getFirstChild().isString()) {
         currentModule
@@ -256,10 +255,7 @@
       }
     }
 
-    private void enterModule(Node n, @Nullable ModulePath path) {
-=======
     private void enterModule(NodeTraversal t, Node n, @Nullable ModulePath path) {
->>>>>>> bba1f4ac
       ModuleMetadataBuilder newModule = new ModuleMetadataBuilder(n, path);
       if (currentModule != null) {
         if (parentModule != null) {
