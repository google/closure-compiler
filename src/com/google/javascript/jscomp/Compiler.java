--- conflicted
+++ resolved
@@ -1924,11 +1924,11 @@
    */
   void findDependenciesFromEntryPoints(
       boolean supportEs6Modules, boolean supportCommonJSModules, boolean supportAmdModules) {
-<<<<<<< HEAD
-    hoistUnorderedExterns();
+    hoistExterns();
     List<CompilerInput> entryPoints = new ArrayList<>();
     Map<String, CompilerInput> inputsByProvide = new HashMap<>();
     Map<String, CompilerInput> inputsByIdentifier = new HashMap<>();
+
     for (CompilerInput input : inputs) {
       if (!options.getDependencyOptions().shouldDropMoochers() && input.getProvides().isEmpty()) {
         entryPoints.add(input);
@@ -1966,11 +1966,7 @@
     // TODO(ChadKillingsworth) Move this into the standard compilation passes
     if (supportCommonJSModules) {
       for (CompilerInput input : orderedInputs) {
-        new ProcessCommonJSModules(this).process(
-            input.getAstRoot(this),
-            input.getJsModuleType() == CompilerInput.ModuleType.NONE
-                && options.moduleResolutionMode == ModuleLoader.ResolutionMode.WEBPACK
-                && inputPathByWebpackId.containsValue(input.getPath()));
+        new ProcessCommonJSModules(this).process(null, input.getAstRoot(this), false);
       }
     }
   }
@@ -2047,136 +2043,6 @@
       findDeps.convertToEs6Module(input.getAstRoot(this));
       input.setJsModuleType(CompilerInput.ModuleType.ES6);
     } else if (supportCommonJSModules) {
-      new ProcessCommonJSModules(this).process(input.getAstRoot(this), true);
-      input.setJsModuleType(CompilerInput.ModuleType.COMMONJS);
-    }
-  }
-
-  /**
-   * Hoists inputs with the @externs annotation and no provides or requires into the externs list.
-   */
-  void hoistUnorderedExterns() {
-    boolean staleInputs = false;
-=======
-    hoistExterns();
-    List<CompilerInput> entryPoints = new ArrayList<>();
-    Map<String, CompilerInput> inputsByProvide = new HashMap<>();
-    Map<String, CompilerInput> inputsByIdentifier = new HashMap<>();
->>>>>>> 69f08230
-    for (CompilerInput input : inputs) {
-      if (!options.getDependencyOptions().shouldDropMoochers() && input.getProvides().isEmpty()) {
-        entryPoints.add(input);
-      }
-      inputsByIdentifier.put(
-          ModuleIdentifier.forFile(input.getPath().toString()).toString(), input);
-      for (String provide : input.getProvides()) {
-        if (!provide.startsWith("module$")) {
-          inputsByProvide.put(provide, input);
-        }
-      }
-    }
-    for (ModuleIdentifier moduleIdentifier : options.getDependencyOptions().getEntryPoints()) {
-      CompilerInput input = inputsByIdentifier.get(moduleIdentifier.toString());
-      if (input != null) {
-        entryPoints.add(input);
-      }
-    }
-
-    Set<CompilerInput> workingInputSet = new HashSet<>(inputs);
-    List<CompilerInput> orderedInputs = new ArrayList<>();
-    for (CompilerInput entryPoint : entryPoints) {
-      orderedInputs.addAll(
-          depthFirstDependenciesFromInput(
-              entryPoint,
-              false,
-              workingInputSet,
-              inputsByIdentifier,
-              inputsByProvide,
-              supportEs6Modules,
-              supportCommonJSModules,
-              supportAmdModules));
-    }
-
-    // TODO(ChadKillingsworth) Move this into the standard compilation passes
-    if (supportCommonJSModules) {
-      for (CompilerInput input : orderedInputs) {
-        new ProcessCommonJSModules(this).process(null, input.getAstRoot(this), false);
-      }
-    }
-  }
-
-  /** For a given input, order it's dependencies in a depth first traversal */
-  List<CompilerInput> depthFirstDependenciesFromInput(
-      CompilerInput input,
-      boolean wasImportedByModule,
-      Set<CompilerInput> inputs,
-      Map<String, CompilerInput> inputsByIdentifier,
-      Map<String, CompilerInput> inputsByProvide,
-      boolean supportEs6Modules,
-      boolean supportCommonJSModules,
-      boolean supportAmdModules) {
-    List<CompilerInput> orderedInputs = new ArrayList<>();
-    if (!inputs.remove(input)) {
-      // It's possible for a module to be included as both a script
-      // and a module in the same compilation. In these cases, it should
-      // be forced to be a module.
-      if (wasImportedByModule && input.getJsModuleType() == CompilerInput.ModuleType.NONE) {
-        forceInputToPathBasedModule(input, supportEs6Modules, supportCommonJSModules);
-      }
-
-      return orderedInputs;
-    }
-
-    if (supportAmdModules) {
-      new TransformAMDToCJSModule(this).process(null, input.getAstRoot(this));
-    }
-
-    FindModuleDependencies findDeps =
-        new FindModuleDependencies(this, supportEs6Modules, supportCommonJSModules);
-    findDeps.process(input.getAstRoot(this));
-
-    // If this input was imported by another module, it is itself a module
-    // so we force it to be detected as such.
-    if (wasImportedByModule && input.getJsModuleType() == CompilerInput.ModuleType.NONE) {
-      forceInputToPathBasedModule(input, supportEs6Modules, supportCommonJSModules);
-    }
-
-    for (String requiredNamespace : input.getRequires()) {
-      CompilerInput requiredInput = null;
-      boolean requiredByModuleImport = false;
-      if (inputsByProvide.containsKey(requiredNamespace)) {
-        requiredInput = inputsByProvide.get(requiredNamespace);
-      } else if (inputsByIdentifier.containsKey(requiredNamespace)) {
-        requiredByModuleImport = true;
-        requiredInput = inputsByIdentifier.get(requiredNamespace);
-      }
-
-      if (requiredInput != null) {
-        orderedInputs.addAll(
-            depthFirstDependenciesFromInput(
-                requiredInput,
-                requiredByModuleImport,
-                inputs,
-                inputsByIdentifier,
-                inputsByProvide,
-                supportEs6Modules,
-                supportCommonJSModules,
-                supportAmdModules));
-      }
-    }
-    orderedInputs.add(input);
-    return orderedInputs;
-  }
-
-  private void forceInputToPathBasedModule(
-      CompilerInput input, boolean supportEs6Modules, boolean supportCommonJSModules) {
-
-    if (supportEs6Modules) {
-      FindModuleDependencies findDeps =
-          new FindModuleDependencies(this, supportEs6Modules, supportCommonJSModules);
-      findDeps.convertToEs6Module(input.getAstRoot(this));
-      input.setJsModuleType(CompilerInput.ModuleType.ES6);
-    } else if (supportCommonJSModules) {
       new ProcessCommonJSModules(this).process(null, input.getAstRoot(this), true);
       input.setJsModuleType(CompilerInput.ModuleType.COMMONJS);
     }
@@ -2319,7 +2185,6 @@
    * on the way.
    */
   void processAMDAndCommonJSModules() {
-    ProcessCommonJSModules cjs = new ProcessCommonJSModules(this);
     for (CompilerInput input : inputs) {
       input.setCompiler(this);
       Node root = input.getAstRoot(this);
@@ -2330,16 +2195,8 @@
         new TransformAMDToCJSModule(this).process(null, root);
       }
       if (options.processCommonJSModules) {
-<<<<<<< HEAD
-        boolean forceModule = false;
-        if (options.moduleResolutionMode == ModuleLoader.ResolutionMode.WEBPACK) {
-          forceModule = this.inputPathByWebpackId.containsValue(input.getPath().toString());
-        }
-        cjs.process(root, forceModule);
-=======
         ProcessCommonJSModules cjs = new ProcessCommonJSModules(this);
         cjs.process(null, root);
->>>>>>> 69f08230
       }
     }
   }
