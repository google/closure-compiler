--- conflicted
+++ resolved
@@ -2250,36 +2250,6 @@
     test("alert(12 & x & 20);", "alert(x & 4);");
   }
 
-<<<<<<< HEAD
-
-  @Test
-  public void testTemplateLiteralConcat() {
-      // --- Issue #4148 core case: template + template should merge
-
-//    string + template literal (with any order)
-//    string + string (already working)
-//    template literal + template literal (template literal can include referenced variable
-//    or valid HTML)
-
-      test(
-              "const x = 'X'; console.log('pre' + `${x}`);",
-              "const x = 'X'; console.log(`pre${x}`);");
-
-      test(
-              """
-              var a = document.location.href;
-              console.log(`<h1>${a}</h1>` + `<p>The URL is ${a}.</p>`);
-              """,
-              """
-              var a = document.location.href;
-              console.log(`<h1>${a}</h1><p>The URL is ${a}.</p>`);
-              """
-      );
-
-  }
-
-
-=======
   @Test
   public void testTemplateLiteralConcat() {
 
@@ -2482,7 +2452,6 @@
     assertThat(child4.getCookedString()).isEmpty();
     assertThat(child4.getRawString()).isEmpty();
   }
->>>>>>> 4b69af22
 
   private void foldBigIntTypes(String js, String expected) {
     test(
