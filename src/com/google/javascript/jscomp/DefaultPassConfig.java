--- conflicted
+++ resolved
@@ -155,17 +155,7 @@
       passes.add(convertEs6TypedToEs6);
     }
 
-<<<<<<< HEAD
-    if (options.processCommonJSModules) {
-      passes.add(rewriteCommonJsModules);
-    } else if (options.needsTranspilationOf(FeatureSet.Feature.MODULES)) {
-      passes.add(rewriteScriptsToEs6Modules);
-    }
-
-    if (options.needsTranspilationOf(FeatureSet.Feature.MODULES)) {
-=======
     if (options.getLanguageIn().toFeatureSet().has(FeatureSet.Feature.MODULES)) {
->>>>>>> 0be9e506
       TranspilationPasses.addEs6ModulePass(passes);
     }
 
